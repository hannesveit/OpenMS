<?xml version="1.0" encoding="UTF-8"?>
<!-- edited with XMLSpy v2007 sp2 (http://www.altova.com) by Oliver Kohlbacher (Universität Tübingen) -->
<!-- Mit XMLSpy v2007 sp1 bearbeitet (http://www.altova.com) von Oliver Kohlbacher (Universität Tübingen) -->
<!-- edited with gvim by Clemens Groepl, 2009-10-07. -->
<!-- edited with notepad++ by Chris Bielow, 2011-10-27. -->
<xs:schema xmlns:xs="http://www.w3.org/2001/XMLSchema" elementFormDefault="qualified" attributeFormDefault="unqualified">
	<xs:element name="featureMap">
		<xs:annotation>
			<xs:documentation>Base node of the FeatureXML format.</xs:documentation>
		</xs:annotation>
		<xs:complexType>
			<xs:sequence>
				<xs:element name="UserParam" type="UserParam" minOccurs="0" maxOccurs="unbounded">
					<xs:annotation>
						<xs:documentation>user parameters</xs:documentation>
					</xs:annotation>
				</xs:element>
				<xs:element name="dataProcessing" minOccurs="0" maxOccurs="unbounded">
					<xs:annotation>
						<xs:documentation>data processing applied to this file</xs:documentation>
					</xs:annotation>
					<xs:complexType>
						<xs:sequence>
							<xs:element name="software">
								<xs:annotation>
									<xs:documentation>processing software</xs:documentation>
								</xs:annotation>
								<xs:complexType>
									<xs:attribute name="name" type="xs:string" use="required">
										<xs:annotation>
											<xs:documentation>software name</xs:documentation>
										</xs:annotation>
									</xs:attribute>
									<xs:attribute name="version" type="xs:string" use="required">
										<xs:annotation>
											<xs:documentation>software version</xs:documentation>
										</xs:annotation>
									</xs:attribute>
								</xs:complexType>
							</xs:element>
							<xs:element name="processingAction" minOccurs="0" maxOccurs="unbounded">
								<xs:annotation>
									<xs:documentation>processing actions applied by the software</xs:documentation>
								</xs:annotation>
								<xs:complexType>
									<xs:attribute name="name" type="xs:string" use="required">
										<xs:annotation>
											<xs:documentation>action name</xs:documentation>
										</xs:annotation>
									</xs:attribute>
								</xs:complexType>
							</xs:element>
			                                <xs:element name="UserParam" type="UserParam" minOccurs="0" maxOccurs="unbounded"/>
						</xs:sequence>
						<xs:attribute name="completion_time" type="xs:dateTime" use="required">
							<xs:annotation>
								<xs:documentation>end time of processing</xs:documentation>
							</xs:annotation>
						</xs:attribute>
					</xs:complexType>
				</xs:element>
				<xs:element name="IdentificationRun" minOccurs="0" maxOccurs="unbounded">
					<xs:annotation>
						<xs:documentation>Identification runs mapped to this feature map.</xs:documentation>
					</xs:annotation>
					<xs:complexType>
						<xs:sequence>
<<<<<<< HEAD
							<xs:element name="SearchParameters" type="SearchParametersType" minOccurs="0" maxOccurs="unbounded"/>
							<xs:element name="ProteinIdentification" type="ProteinIdentificationType" minOccurs="0" maxOccurs="unbounded"/>
=======
							<xs:element name="SearchParameters">
								<xs:annotation>
									<xs:documentation>Search parameters that can be used for several identification runs</xs:documentation>
								</xs:annotation>
								<xs:complexType>
									<xs:sequence>
										<xs:element name="FixedModification" minOccurs="0" maxOccurs="unbounded">
											<xs:annotation>
												<xs:documentation>fixed modifications for the search</xs:documentation>
											</xs:annotation>
											<xs:complexType>
												<xs:sequence minOccurs="0">
													<xs:element name="UserParam" type="UserParam" minOccurs="0" maxOccurs="unbounded"/>
												</xs:sequence>
												<xs:attribute name="name" use="required">
													<xs:annotation>
														<xs:documentation>modification name</xs:documentation>
													</xs:annotation>
													<xs:simpleType>
														<xs:restriction base="xs:string">
															<xs:minLength value="1"/>
														</xs:restriction>
													</xs:simpleType>
												</xs:attribute>
											</xs:complexType>
										</xs:element>
										<xs:element name="VariableModification" minOccurs="0" maxOccurs="unbounded">
											<xs:annotation>
												<xs:documentation>variable modifications for the search</xs:documentation>
											</xs:annotation>
											<xs:complexType>
												<xs:sequence minOccurs="0">
													<xs:element name="UserParam" type="UserParam" minOccurs="0" maxOccurs="unbounded"/>
												</xs:sequence>
												<xs:attribute name="name" use="required">
													<xs:annotation>
														<xs:documentation>modification name</xs:documentation>
													</xs:annotation>
													<xs:simpleType>
														<xs:restriction base="xs:string">
															<xs:minLength value="1"/>
														</xs:restriction>
													</xs:simpleType>
												</xs:attribute>
											</xs:complexType>
										</xs:element>
										<xs:element name="UserParam" type="UserParam" minOccurs="0" maxOccurs="unbounded"/>
									</xs:sequence>
									<xs:attribute name="db" type="xs:string" use="required">
										<xs:annotation>
											<xs:documentation>protein sequence database name</xs:documentation>
										</xs:annotation>
									</xs:attribute>
									<xs:attribute name="db_version" type="xs:string" use="required">
										<xs:annotation>
											<xs:documentation>database version</xs:documentation>
										</xs:annotation>
									</xs:attribute>
									<xs:attribute name="taxonomy" type="xs:string">
										<xs:annotation>
											<xs:documentation>taxonomy restriction</xs:documentation>
										</xs:annotation>
									</xs:attribute>
									<xs:attribute name="mass_type" type="MassType" use="required">
										<xs:annotation>
											<xs:documentation>mass type ('monoisotopic' or 'average')</xs:documentation>
										</xs:annotation>
									</xs:attribute>
									<xs:attribute name="charges" type="xs:string" use="required">
										<xs:annotation>
											<xs:documentation>searched for charges. If you want these charges to be automatically processed use the following format: '+1,+2,+3'</xs:documentation>
										</xs:annotation>
									</xs:attribute>
									<xs:attribute name="enzyme" type="DigestionEnzyme">
										<xs:annotation>
											<xs:documentation>digestion enzyme ('trypsin','pepsin_a','chymotrypsin','proteinase_k','no_enzyme' or 'unknown_enzyme')</xs:documentation>
										</xs:annotation>
									</xs:attribute>
									<xs:attribute name="missed_cleavages" type="xs:unsignedInt">
										<xs:annotation>
											<xs:documentation>number of allowed missed cleavages</xs:documentation>
										</xs:annotation>
									</xs:attribute>
									<xs:attribute name="precursor_peak_tolerance" type="xs:float" use="required">
										<xs:annotation>
											<xs:documentation>absolute (default) or relative mass tolerance of precursor peak</xs:documentation>
										</xs:annotation>
									</xs:attribute>
									<xs:attribute name="precursor_peak_tolerance_ppm" type="xs:boolean">
										<xs:annotation>
											<xs:documentation>flag to indicate relative mass tolerance of precursor peak</xs:documentation>
										</xs:annotation>
									</xs:attribute>
									<xs:attribute name="peak_mass_tolerance" type="xs:float" use="required">
										<xs:annotation>
											<xs:documentation>absolute (default) or relative mass tolerance of fragment peak</xs:documentation>
										</xs:annotation>
									</xs:attribute>
									<xs:attribute name="peak_mass_tolerance_ppm" type="xs:boolean">
										<xs:annotation>
											<xs:documentation>flag to indicate relative mass tolerance of fragment peak</xs:documentation>
										</xs:annotation>
									</xs:attribute>
								</xs:complexType>
							</xs:element>
							<xs:element name="ProteinIdentification" minOccurs="0">
								<xs:annotation>
									<xs:documentation>Collection of identified proteins</xs:documentation>
								</xs:annotation>
								<xs:complexType>
									<xs:sequence>
										<xs:element name="ProteinHit" minOccurs="0" maxOccurs="unbounded">
											<xs:annotation>
												<xs:documentation>Single reported protein hit</xs:documentation>
											</xs:annotation>
											<xs:complexType>
												<xs:sequence minOccurs="0">
													<xs:element name="UserParam" type="UserParam" minOccurs="0" maxOccurs="unbounded"/>
												</xs:sequence>
												<xs:attribute name="id" type="xs:ID" use="required">
													<xs:annotation>
														<xs:documentation>'id' of the protein hit. Is referenced by peptide hits.</xs:documentation>
													</xs:annotation>
												</xs:attribute>
												<xs:attribute name="accession" type="xs:string" use="required">
													<xs:annotation>
														<xs:documentation>accession of the protein in the used database.</xs:documentation>
													</xs:annotation>
												</xs:attribute>
												<xs:attribute name="score" type="xs:float" use="required">
													<xs:annotation>
														<xs:documentation>score of the hit</xs:documentation>
													</xs:annotation>
												</xs:attribute>
												<xs:attribute name="sequence" type="xs:string">
													<xs:annotation>
														<xs:documentation>protein sequences, if known</xs:documentation>
													</xs:annotation>
												</xs:attribute>
											</xs:complexType>
										</xs:element>
										<xs:element name="UserParam" type="UserParam" minOccurs="0" maxOccurs="unbounded"/>
									</xs:sequence>
									<xs:attribute name="score_type" type="xs:string" use="required">
										<xs:annotation>
											<xs:documentation>score type of the protein hits, e.g. MOWSE, p-value,...</xs:documentation>
										</xs:annotation>
									</xs:attribute>
									<xs:attribute name="higher_score_better" type="xs:boolean" use="required">
										<xs:annotation>
											<xs:documentation>if a higher score is better ('true' or false')</xs:documentation>
										</xs:annotation>
									</xs:attribute>
									<xs:attribute name="significance_threshold" type="xs:float">
										<xs:annotation>
											<xs:documentation>significance threshold as calculated by the search engine</xs:documentation>
										</xs:annotation>
									</xs:attribute>
								</xs:complexType>
							</xs:element>
>>>>>>> a43f33ba
						</xs:sequence>
						<xs:attribute name="id" type="xs:ID" use="required">
							<xs:annotation>
								<xs:documentation>Identifier of the identification run, which is referenced by the peptide identifications in order to relate them to the run.</xs:documentation>
							</xs:annotation>
						</xs:attribute>
						<xs:attribute name="search_engine" type="xs:string" use="required">
							<xs:annotation>
								<xs:documentation>search engine name, e.g. 'Mascot', 'Sequest'</xs:documentation>
							</xs:annotation>
						</xs:attribute>
						<xs:attribute name="search_engine_version" type="xs:string" use="required">
							<xs:annotation>
								<xs:documentation>search engine version</xs:documentation>
							</xs:annotation>
						</xs:attribute>
						<xs:attribute name="date" type="xs:dateTime" use="required">
							<xs:annotation>
								<xs:documentation>date, when the search was performed (Format: yyyy-mm-ddThh:mm:ss)</xs:documentation>
							</xs:annotation>
						</xs:attribute>
					</xs:complexType>
				</xs:element>
				<xs:element name="UnassignedPeptideIdentification" type="PeptideIdentificationType" minOccurs="0" maxOccurs="unbounded"/>
				<xs:element name="featureList">
					<xs:annotation>
						<xs:documentation>A list of several features</xs:documentation>
					</xs:annotation>
					<xs:complexType>
						<xs:sequence>
							<xs:element name="feature" type="featureType" minOccurs="0" maxOccurs="unbounded">
								<xs:annotation>
									<xs:documentation>a single feature</xs:documentation>
								</xs:annotation>
							</xs:element>
						</xs:sequence>
						<xs:attribute name="count" type="xs:integer" use="required">
							<xs:annotation>
								<xs:documentation>number of feature to expect in the list</xs:documentation>
							</xs:annotation>
						</xs:attribute>
					</xs:complexType>
				</xs:element>
			</xs:sequence>
			<xs:attribute name="version" type="xs:float">
				<xs:annotation>
					<xs:documentation>Schema version, e.g. '1.1'. If it is missing, version 1.0 is assumed.</xs:documentation>
				</xs:annotation>
			</xs:attribute>
			<xs:attribute name="document_id" type="xs:string">
				<xs:annotation>
					<xs:documentation>An optional id for the document. It is recommended to use LSIDs when possible.</xs:documentation>
				</xs:annotation>
			</xs:attribute>
			<xs:attribute name="id" type="xs:string">
				<xs:annotation>
					<xs:documentation>An optional unique_id for the document, for internal use by OpenMS.</xs:documentation>
				</xs:annotation>
			</xs:attribute>
		</xs:complexType>
	</xs:element>
	<xs:complexType name="featureType">
		<xs:sequence>
			<xs:element name="position" minOccurs="2" maxOccurs="2">
				<xs:annotation>
					<xs:documentation>position in the map</xs:documentation>
				</xs:annotation>
				<xs:complexType>
					<xs:simpleContent>
						<xs:extension base="xs:anySimpleType">
							<xs:attribute name="dim" use="required">
								<xs:annotation>
									<xs:documentation>Dimension 0 for retention time and 1 for m/z</xs:documentation>
								</xs:annotation>
							</xs:attribute>
						</xs:extension>
					</xs:simpleContent>
				</xs:complexType>
			</xs:element>
			<xs:element name="intensity" type="xs:double">
				<xs:annotation>
					<xs:documentation>Intensity of the feature (the sum of all the peak intensities that belong to it)</xs:documentation>
				</xs:annotation>
			</xs:element>
			<xs:element name="quality" minOccurs="0" maxOccurs="2">
				<xs:annotation>
					<xs:documentation>model fitting quality for one dimension</xs:documentation>
				</xs:annotation>
				<xs:complexType>
					<xs:simpleContent>
						<xs:extension base="xs:anySimpleType">
							<xs:attribute name="dim" use="required">
								<xs:annotation>
									<xs:documentation>Dimension 0 for retention time and 1 for m/z</xs:documentation>
								</xs:annotation>
							</xs:attribute>
						</xs:extension>
					</xs:simpleContent>
				</xs:complexType>
			</xs:element>
			<xs:element name="overallquality" type="xs:double" minOccurs="0">
				<xs:annotation>
					<xs:documentation>overall model fitting quality of both dimension</xs:documentation>
				</xs:annotation>
			</xs:element>
			<xs:element name="charge" type="xs:double" minOccurs="0">
				<xs:annotation>
					<xs:documentation>charge of the feature</xs:documentation>
				</xs:annotation>
			</xs:element>
			<xs:element name="model" minOccurs="0">
				<xs:annotation>
					<xs:documentation>Description of the model that was fitted to the feature</xs:documentation>
				</xs:annotation>
				<xs:complexType>
					<xs:sequence>
						<xs:element name="param" minOccurs="0" maxOccurs="unbounded">
							<xs:annotation>
								<xs:documentation>Model parameters</xs:documentation>
							</xs:annotation>
							<xs:complexType>
								<xs:attribute name="name" use="required">
									<xs:annotation>
										<xs:documentation>name of the parameter</xs:documentation>
									</xs:annotation>
								</xs:attribute>
								<xs:attribute name="value" use="required">
									<xs:annotation>
										<xs:documentation>value of the prameter</xs:documentation>
									</xs:annotation>
								</xs:attribute>
							</xs:complexType>
						</xs:element>
					</xs:sequence>
					<xs:attribute name="name" use="required">
						<xs:annotation>
							<xs:documentation>Model name</xs:documentation>
						</xs:annotation>
					</xs:attribute>
				</xs:complexType>
			</xs:element>
			<xs:element name="convexhull" minOccurs="0" maxOccurs="unbounded">
				<xs:annotation>
					<xs:documentation>convex hulls of the feature in map coordinates. Points must be stored count-clockwise! Normally there is only one hull, but for high resolution data, each isotope pattern can have its own hull.</xs:documentation>
				</xs:annotation>
				<xs:complexType>
					<xs:choice>
						<xs:element name="hullpoint" minOccurs="0" maxOccurs="unbounded">
							<xs:annotation>
								<xs:documentation>A single point in the convex hull</xs:documentation>
							</xs:annotation>
							<xs:complexType>
								<xs:sequence>
									<xs:element name="hposition" minOccurs="2" maxOccurs="2">
										<xs:annotation>
											<xs:documentation>coordinate position of a point</xs:documentation>
										</xs:annotation>
										<xs:complexType>
											<xs:simpleContent>
												<xs:extension base="xs:anySimpleType">
													<xs:attribute name="dim" use="required">
														<xs:annotation>
															<xs:documentation>Dimension 0 for retention time and 1 for m/z</xs:documentation>
														</xs:annotation>
													</xs:attribute>
												</xs:extension>
											</xs:simpleContent>
										</xs:complexType>
									</xs:element>
								</xs:sequence>
							</xs:complexType>
						</xs:element>
						<xs:element name="pt" minOccurs="0" maxOccurs="unbounded">
							<xs:annotation>
								<xs:documentation>short form of hullpoint - since v1.5 due to filesize considerations</xs:documentation>
							</xs:annotation>
							<xs:complexType>
								<xs:attribute name="x" type="xs:double" use="required"/>
								<xs:attribute name="y" type="xs:double" use="required"/>
							</xs:complexType>
						</xs:element>
					</xs:choice>
					<xs:attribute name="nr">
						<xs:annotation>
							<xs:documentation>number of hull points to expect</xs:documentation>
						</xs:annotation>
					</xs:attribute>
				</xs:complexType>
			</xs:element>
			<xs:element name="subordinate" minOccurs="0">
				<xs:complexType>
					<xs:sequence>
						<xs:element name="feature" type="featureType" minOccurs="0" maxOccurs="unbounded"/>
					</xs:sequence>
				</xs:complexType>
			</xs:element>
			<xs:element name="PeptideIdentification" type="PeptideIdentificationType" minOccurs="0" maxOccurs="unbounded"/>
			<xs:element name="UserParam" type="UserParam" minOccurs="0" maxOccurs="unbounded"/>
		</xs:sequence>
		<xs:attribute name="id" type="xs:ID" use="required" form="unqualified">
			<xs:annotation>
				<xs:documentation>Unique identifier for the feature.  OpenMS uses unsigned 64 bit integers as unique ids.  As an xs:id cannot be an integer number, the values are typically prefixed with 'f_'.</xs:documentation>
			</xs:annotation>
		</xs:attribute>
	</xs:complexType>

	<xs:complexType name="SearchParametersType">
		<xs:annotation>
			<xs:documentation>Search parameters that can be used for several identification runs</xs:documentation>
		</xs:annotation>
		<xs:sequence>
			<xs:element name="FixedModification" minOccurs="0" maxOccurs="unbounded">
				<xs:annotation>
					<xs:documentation>fixed modifications for the search</xs:documentation>
				</xs:annotation>
				<xs:complexType>
					<xs:sequence minOccurs="0">
						<xs:element name="UserParam" type="UserParam" minOccurs="0" maxOccurs="unbounded"/>
					</xs:sequence>
					<xs:attribute name="name" use="required">
						<xs:annotation>
							<xs:documentation>modification name</xs:documentation>
						</xs:annotation>
						<xs:simpleType>
							<xs:restriction base="xs:string">
								<xs:minLength value="1"/>
							</xs:restriction>
						</xs:simpleType>
					</xs:attribute>
				</xs:complexType>
			</xs:element>
			<xs:element name="VariableModification" minOccurs="0" maxOccurs="unbounded">
				<xs:annotation>
					<xs:documentation>variable modifications for the search</xs:documentation>
				</xs:annotation>
				<xs:complexType>
					<xs:sequence minOccurs="0">
						<xs:element name="UserParam" type="UserParam" minOccurs="0" maxOccurs="unbounded"/>
					</xs:sequence>
					<xs:attribute name="name" use="required">
						<xs:annotation>
							<xs:documentation>modification name</xs:documentation>
						</xs:annotation>
						<xs:simpleType>
							<xs:restriction base="xs:string">
								<xs:minLength value="1"/>
							</xs:restriction>
						</xs:simpleType>
					</xs:attribute>
				</xs:complexType>
			</xs:element>
			<xs:element name="UserParam" type="UserParam" minOccurs="0" maxOccurs="unbounded"/>
		</xs:sequence>
<!--
		<xs:attribute name="id" type="xs:ID" use="required">
			<xs:annotation>
				<xs:documentation>'id' of search parameters.</xs:documentation>
			</xs:annotation>
		</xs:attribute>
-->
		<xs:attribute name="db" type="xs:string" use="required">
			<xs:annotation>
				<xs:documentation>protein sequence database name</xs:documentation>
			</xs:annotation>
		</xs:attribute>
		<xs:attribute name="db_version" type="xs:string" use="required">
			<xs:annotation>
				<xs:documentation>database version</xs:documentation>
			</xs:annotation>
		</xs:attribute>
		<xs:attribute name="taxonomy" type="xs:string">
			<xs:annotation>
				<xs:documentation>taxonomy restriction</xs:documentation>
			</xs:annotation>
		</xs:attribute>
		<xs:attribute name="mass_type" type="MassType" use="required">
			<xs:annotation>
				<xs:documentation>mass type ('monoisotopic' or 'average')</xs:documentation>
			</xs:annotation>
		</xs:attribute>
		<xs:attribute name="charges" type="xs:string" use="required">
			<xs:annotation>
				<xs:documentation>searched for charges. If you want these charges to be automatically processed use the following format: '+1,+2,+3'</xs:documentation>
			</xs:annotation>
		</xs:attribute>
		<xs:attribute name="enzyme" type="xs:string">
			<xs:annotation>
				<xs:documentation>digestion enzyme name</xs:documentation>
			</xs:annotation>
		</xs:attribute>
		<xs:attribute name="missed_cleavages" type="xs:unsignedInt">
			<xs:annotation>
				<xs:documentation>number of allowed missed cleavages</xs:documentation>
			</xs:annotation>
		</xs:attribute>
		<xs:attribute name="precursor_peak_tolerance" type="xs:float" use="required">
			<xs:annotation>
				<xs:documentation>peak mass tolerance of precursor peak in Da</xs:documentation>
			</xs:annotation>
		</xs:attribute>
		<xs:attribute name="peak_mass_tolerance" type="xs:float" use="required">
			<xs:annotation>
				<xs:documentation>peak mass tolerance of fragment ions in Da</xs:documentation>
			</xs:annotation>
		</xs:attribute>
	</xs:complexType>
	<xs:complexType name="ProteinIdentificationType">
		<xs:annotation>
			<xs:documentation>Collection of identified proteins</xs:documentation>
		</xs:annotation>
		<xs:sequence>
			<xs:element name="ProteinHit" minOccurs="0" maxOccurs="unbounded">
				<xs:annotation>
					<xs:documentation>Single reported protein hit</xs:documentation>
				</xs:annotation>
				<xs:complexType>
					<xs:sequence minOccurs="0">
						<xs:element name="UserParam" type="UserParam" minOccurs="0" maxOccurs="unbounded"/>
					</xs:sequence>
					<xs:attribute name="id" type="xs:ID" use="required">
						<xs:annotation>
							<xs:documentation>'id' of the protein hit. Is referenced by peptide hits.</xs:documentation>
						</xs:annotation>
					</xs:attribute>
					<xs:attribute name="accession" type="xs:string" use="required">
						<xs:annotation>
							<xs:documentation>accession of the protein in the used database.</xs:documentation>
						</xs:annotation>
					</xs:attribute>
					<xs:attribute name="score" type="xs:float" use="required">
						<xs:annotation>
							<xs:documentation>score of the hit</xs:documentation>
						</xs:annotation>
					</xs:attribute>
					<xs:attribute name="sequence" type="xs:string">
						<xs:annotation>
							<xs:documentation>protein sequences, if known</xs:documentation>
						</xs:annotation>
					</xs:attribute>
				</xs:complexType>
			</xs:element>
			<xs:element name="UserParam" type="UserParam" minOccurs="0" maxOccurs="unbounded"/>
		</xs:sequence>
		<xs:attribute name="score_type" type="xs:string" use="required">
			<xs:annotation>
				<xs:documentation>score type of the protein hits, e.g. MOWSE, p-value,...</xs:documentation>
			</xs:annotation>
		</xs:attribute>
		<xs:attribute name="higher_score_better" type="xs:boolean" use="required">
			<xs:annotation>
				<xs:documentation>if a higher score is better ('true' or false')</xs:documentation>
			</xs:annotation>
		</xs:attribute>
		<xs:attribute name="significance_threshold" type="xs:float">
			<xs:annotation>
				<xs:documentation>significance threshold as calculated by the search engine</xs:documentation>
			</xs:annotation>
		</xs:attribute>
	</xs:complexType>
	<xs:complexType name="PeptideIdentificationType">
		<xs:annotation>
			<xs:documentation>Peptide identifications not mapped to any consensus feature.</xs:documentation>
		</xs:annotation>
		<xs:sequence>
			<xs:element name="PeptideHit" type="PeptideHitType" minOccurs="0" maxOccurs="unbounded"/>
			<xs:element name="UserParam" type="UserParam" minOccurs="0" maxOccurs="unbounded"/>
		</xs:sequence>
		<xs:attribute name="identification_run_ref" type="xs:IDREF" use="required">
			<xs:annotation>
				<xs:documentation>Reference to the corresponding identification run.</xs:documentation>
			</xs:annotation>
		</xs:attribute>
		<xs:attribute name="score_type" type="xs:string" use="required">
			<xs:annotation>
				<xs:documentation>score type of the protein hits, e.g. MOWSE, p-value,...</xs:documentation>
			</xs:annotation>
		</xs:attribute>
		<xs:attribute name="higher_score_better" type="xs:boolean" use="required">
			<xs:annotation>
				<xs:documentation>if a higher score is better ('true' or false')</xs:documentation>
			</xs:annotation>
		</xs:attribute>
		<xs:attribute name="significance_threshold" type="xs:float">
			<xs:annotation>
				<xs:documentation>significance threshold as calculated by the search engine</xs:documentation>
			</xs:annotation>
		</xs:attribute>
		<xs:attribute name="spectrum_reference" type="xs:unsignedInt">
			<xs:annotation>
				<xs:documentation>Integer reference number of the identified spectrum (or feature)</xs:documentation>
			</xs:annotation>
		</xs:attribute>
		<xs:attribute name="RT" type="xs:float">
			<xs:annotation>
				<xs:documentation>Precursor peak retention time of the identified spectrum</xs:documentation>
			</xs:annotation>
		</xs:attribute>
		<xs:attribute name="MZ" type="xs:float">
			<xs:annotation>
				<xs:documentation>Precursor peak mass-to-charge ratio of the identified spectrum</xs:documentation>
			</xs:annotation>
		</xs:attribute>
	</xs:complexType>
	<xs:complexType name="PeptideHitType">
		<xs:annotation>
			<xs:documentation>single reported peptide hit</xs:documentation>
		</xs:annotation>
		<xs:sequence minOccurs="0">
			<xs:element name="UserParam" type="UserParam" minOccurs="0" maxOccurs="unbounded"/>
		</xs:sequence>
		<xs:attribute name="sequence" type="xs:string" use="required">
			<xs:annotation>
				<xs:documentation>peptide sequence</xs:documentation>
			</xs:annotation>
		</xs:attribute>
		<xs:attribute name="charge" type="xs:integer" use="required">
			<xs:annotation>
				<xs:documentation>charge of the peptide</xs:documentation>
			</xs:annotation>
		</xs:attribute>
		<xs:attribute name="score" type="xs:float" use="required">
			<xs:annotation>
				<xs:documentation>score of the hit</xs:documentation>
			</xs:annotation>
		</xs:attribute>
		<xs:attribute name="aa_before" type="CharListType">
			<xs:annotation>
				<xs:documentation>amino acid before the sequence (for DB search)</xs:documentation>
			</xs:annotation>
		</xs:attribute>
		<xs:attribute name="aa_after" type="CharListType">
			<xs:annotation>
				<xs:documentation>amino acid after the sequence (for DB search)</xs:documentation>
			</xs:annotation>
		</xs:attribute>
		<xs:attribute name="start" type="IntListType">
			<xs:annotation>
				<xs:documentation>start positions in protein</xs:documentation>
			</xs:annotation>
		</xs:attribute>
		<xs:attribute name="end" type="IntListType">
			<xs:annotation>
				<xs:documentation>end positions in protein</xs:documentation>
			</xs:annotation>
		</xs:attribute>
		<xs:attribute name="protein_refs" type="xs:IDREFS">
			<xs:annotation>
				<xs:documentation>References to proteins hits, this peptide occurs in.</xs:documentation>
			</xs:annotation>
		</xs:attribute>
	</xs:complexType>

	<xs:simpleType name="MassType">
		<xs:annotation>
			<xs:documentation>Enumeration of mass types</xs:documentation>
		</xs:annotation>
		<xs:restriction base="xs:string">
			<xs:enumeration value="average"/>
			<xs:enumeration value="monoisotopic"/>
		</xs:restriction>
	</xs:simpleType>
	<xs:simpleType name="IntListType">
		<xs:annotation>
			<xs:documentation>list of integers</xs:documentation>
		</xs:annotation>
		<xs:list itemType="xs:int"/>
	</xs:simpleType>
	<xs:simpleType name="CharListType">
		<xs:annotation>
			<xs:documentation>list of strings</xs:documentation>
		</xs:annotation>
		<xs:list itemType="xs:string"/>
	</xs:simpleType>
	<xs:simpleType name="UserParamType">
		<xs:annotation>
			<xs:documentation>Enumeration of types</xs:documentation>
		</xs:annotation>
		<xs:restriction base="xs:string">
			<xs:enumeration value="int"/>
			<xs:enumeration value="float"/>
			<xs:enumeration value="string"/>
			<xs:enumeration value="intList"/>
			<xs:enumeration value="floatList"/>
			<xs:enumeration value="stringList"/>
		</xs:restriction>
	</xs:simpleType>
	<xs:complexType name="UserParam">
		<xs:annotation>
			<xs:documentation>Type-Name-Value type for annotations</xs:documentation>
		</xs:annotation>
		<xs:attribute name="type" type="UserParamType" use="required">
			<xs:annotation>
				<xs:documentation>value type ('int', 'float' or 'string')</xs:documentation>
			</xs:annotation>
		</xs:attribute>
		<xs:attribute name="name" type="xs:string" use="required">
			<xs:annotation>
				<xs:documentation>name of the annotation</xs:documentation>
			</xs:annotation>
		</xs:attribute>
		<xs:attribute name="value" type="xs:anySimpleType" use="required">
			<xs:annotation>
				<xs:documentation>actual value of the annotation</xs:documentation>
			</xs:annotation>
		</xs:attribute>
	</xs:complexType>
</xs:schema>
<|MERGE_RESOLUTION|>--- conflicted
+++ resolved
@@ -65,171 +65,8 @@
 					</xs:annotation>
 					<xs:complexType>
 						<xs:sequence>
-<<<<<<< HEAD
 							<xs:element name="SearchParameters" type="SearchParametersType" minOccurs="0" maxOccurs="unbounded"/>
 							<xs:element name="ProteinIdentification" type="ProteinIdentificationType" minOccurs="0" maxOccurs="unbounded"/>
-=======
-							<xs:element name="SearchParameters">
-								<xs:annotation>
-									<xs:documentation>Search parameters that can be used for several identification runs</xs:documentation>
-								</xs:annotation>
-								<xs:complexType>
-									<xs:sequence>
-										<xs:element name="FixedModification" minOccurs="0" maxOccurs="unbounded">
-											<xs:annotation>
-												<xs:documentation>fixed modifications for the search</xs:documentation>
-											</xs:annotation>
-											<xs:complexType>
-												<xs:sequence minOccurs="0">
-													<xs:element name="UserParam" type="UserParam" minOccurs="0" maxOccurs="unbounded"/>
-												</xs:sequence>
-												<xs:attribute name="name" use="required">
-													<xs:annotation>
-														<xs:documentation>modification name</xs:documentation>
-													</xs:annotation>
-													<xs:simpleType>
-														<xs:restriction base="xs:string">
-															<xs:minLength value="1"/>
-														</xs:restriction>
-													</xs:simpleType>
-												</xs:attribute>
-											</xs:complexType>
-										</xs:element>
-										<xs:element name="VariableModification" minOccurs="0" maxOccurs="unbounded">
-											<xs:annotation>
-												<xs:documentation>variable modifications for the search</xs:documentation>
-											</xs:annotation>
-											<xs:complexType>
-												<xs:sequence minOccurs="0">
-													<xs:element name="UserParam" type="UserParam" minOccurs="0" maxOccurs="unbounded"/>
-												</xs:sequence>
-												<xs:attribute name="name" use="required">
-													<xs:annotation>
-														<xs:documentation>modification name</xs:documentation>
-													</xs:annotation>
-													<xs:simpleType>
-														<xs:restriction base="xs:string">
-															<xs:minLength value="1"/>
-														</xs:restriction>
-													</xs:simpleType>
-												</xs:attribute>
-											</xs:complexType>
-										</xs:element>
-										<xs:element name="UserParam" type="UserParam" minOccurs="0" maxOccurs="unbounded"/>
-									</xs:sequence>
-									<xs:attribute name="db" type="xs:string" use="required">
-										<xs:annotation>
-											<xs:documentation>protein sequence database name</xs:documentation>
-										</xs:annotation>
-									</xs:attribute>
-									<xs:attribute name="db_version" type="xs:string" use="required">
-										<xs:annotation>
-											<xs:documentation>database version</xs:documentation>
-										</xs:annotation>
-									</xs:attribute>
-									<xs:attribute name="taxonomy" type="xs:string">
-										<xs:annotation>
-											<xs:documentation>taxonomy restriction</xs:documentation>
-										</xs:annotation>
-									</xs:attribute>
-									<xs:attribute name="mass_type" type="MassType" use="required">
-										<xs:annotation>
-											<xs:documentation>mass type ('monoisotopic' or 'average')</xs:documentation>
-										</xs:annotation>
-									</xs:attribute>
-									<xs:attribute name="charges" type="xs:string" use="required">
-										<xs:annotation>
-											<xs:documentation>searched for charges. If you want these charges to be automatically processed use the following format: '+1,+2,+3'</xs:documentation>
-										</xs:annotation>
-									</xs:attribute>
-									<xs:attribute name="enzyme" type="DigestionEnzyme">
-										<xs:annotation>
-											<xs:documentation>digestion enzyme ('trypsin','pepsin_a','chymotrypsin','proteinase_k','no_enzyme' or 'unknown_enzyme')</xs:documentation>
-										</xs:annotation>
-									</xs:attribute>
-									<xs:attribute name="missed_cleavages" type="xs:unsignedInt">
-										<xs:annotation>
-											<xs:documentation>number of allowed missed cleavages</xs:documentation>
-										</xs:annotation>
-									</xs:attribute>
-									<xs:attribute name="precursor_peak_tolerance" type="xs:float" use="required">
-										<xs:annotation>
-											<xs:documentation>absolute (default) or relative mass tolerance of precursor peak</xs:documentation>
-										</xs:annotation>
-									</xs:attribute>
-									<xs:attribute name="precursor_peak_tolerance_ppm" type="xs:boolean">
-										<xs:annotation>
-											<xs:documentation>flag to indicate relative mass tolerance of precursor peak</xs:documentation>
-										</xs:annotation>
-									</xs:attribute>
-									<xs:attribute name="peak_mass_tolerance" type="xs:float" use="required">
-										<xs:annotation>
-											<xs:documentation>absolute (default) or relative mass tolerance of fragment peak</xs:documentation>
-										</xs:annotation>
-									</xs:attribute>
-									<xs:attribute name="peak_mass_tolerance_ppm" type="xs:boolean">
-										<xs:annotation>
-											<xs:documentation>flag to indicate relative mass tolerance of fragment peak</xs:documentation>
-										</xs:annotation>
-									</xs:attribute>
-								</xs:complexType>
-							</xs:element>
-							<xs:element name="ProteinIdentification" minOccurs="0">
-								<xs:annotation>
-									<xs:documentation>Collection of identified proteins</xs:documentation>
-								</xs:annotation>
-								<xs:complexType>
-									<xs:sequence>
-										<xs:element name="ProteinHit" minOccurs="0" maxOccurs="unbounded">
-											<xs:annotation>
-												<xs:documentation>Single reported protein hit</xs:documentation>
-											</xs:annotation>
-											<xs:complexType>
-												<xs:sequence minOccurs="0">
-													<xs:element name="UserParam" type="UserParam" minOccurs="0" maxOccurs="unbounded"/>
-												</xs:sequence>
-												<xs:attribute name="id" type="xs:ID" use="required">
-													<xs:annotation>
-														<xs:documentation>'id' of the protein hit. Is referenced by peptide hits.</xs:documentation>
-													</xs:annotation>
-												</xs:attribute>
-												<xs:attribute name="accession" type="xs:string" use="required">
-													<xs:annotation>
-														<xs:documentation>accession of the protein in the used database.</xs:documentation>
-													</xs:annotation>
-												</xs:attribute>
-												<xs:attribute name="score" type="xs:float" use="required">
-													<xs:annotation>
-														<xs:documentation>score of the hit</xs:documentation>
-													</xs:annotation>
-												</xs:attribute>
-												<xs:attribute name="sequence" type="xs:string">
-													<xs:annotation>
-														<xs:documentation>protein sequences, if known</xs:documentation>
-													</xs:annotation>
-												</xs:attribute>
-											</xs:complexType>
-										</xs:element>
-										<xs:element name="UserParam" type="UserParam" minOccurs="0" maxOccurs="unbounded"/>
-									</xs:sequence>
-									<xs:attribute name="score_type" type="xs:string" use="required">
-										<xs:annotation>
-											<xs:documentation>score type of the protein hits, e.g. MOWSE, p-value,...</xs:documentation>
-										</xs:annotation>
-									</xs:attribute>
-									<xs:attribute name="higher_score_better" type="xs:boolean" use="required">
-										<xs:annotation>
-											<xs:documentation>if a higher score is better ('true' or false')</xs:documentation>
-										</xs:annotation>
-									</xs:attribute>
-									<xs:attribute name="significance_threshold" type="xs:float">
-										<xs:annotation>
-											<xs:documentation>significance threshold as calculated by the search engine</xs:documentation>
-										</xs:annotation>
-									</xs:attribute>
-								</xs:complexType>
-							</xs:element>
->>>>>>> a43f33ba
 						</xs:sequence>
 						<xs:attribute name="id" type="xs:ID" use="required">
 							<xs:annotation>
@@ -530,9 +367,19 @@
 				<xs:documentation>peak mass tolerance of precursor peak in Da</xs:documentation>
 			</xs:annotation>
 		</xs:attribute>
+		<xs:attribute name="precursor_peak_tolerance_ppm" type="xs:boolean">
+			<xs:annotation>
+				<xs:documentation>flag to indicate relative mass tolerance of precursor peak</xs:documentation>
+			</xs:annotation>
+		</xs:attribute>
 		<xs:attribute name="peak_mass_tolerance" type="xs:float" use="required">
 			<xs:annotation>
 				<xs:documentation>peak mass tolerance of fragment ions in Da</xs:documentation>
+			</xs:annotation>
+		</xs:attribute>
+		<xs:attribute name="peak_mass_tolerance_ppm" type="xs:boolean">
+			<xs:annotation>
+				<xs:documentation>flag to indicate relative mass tolerance of fragment peak</xs:documentation>
 			</xs:annotation>
 		</xs:attribute>
 	</xs:complexType>
